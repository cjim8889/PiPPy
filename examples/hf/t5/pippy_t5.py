--- conflicted
+++ resolved
@@ -208,59 +208,6 @@
     print('Finished')
 
 
-<<<<<<< HEAD
-def run_worker(rank, world_size, args):
-    os.environ['MASTER_ADDR'] = args.master_addr
-    os.environ['MASTER_PORT'] = args.master_port
-    # Exclude IB for metadata transport due to lack of EFA support on AWS
-    # Bumping to 512 threads to avoid hanging
-    options = rpc.TensorPipeRpcBackendOptions(num_worker_threads=512,
-                                              rpc_timeout=1800,
-                                              _transports=tp_transports())
-    if args.cuda:
-        n_devs = torch.cuda.device_count()
-        if n_devs > 0:
-            dev_id = rank % n_devs
-            for i in range(world_size):
-                options.set_device_map(f"worker{i}", {dev_id: i % n_devs})
-        else:
-            args.cuda = 0
-    args.device = f'cuda:{dev_id}' if args.cuda else 'cpu'
-    print(f"rank = {rank} host/pid/device = "
-          f"{socket.gethostname()}/{os.getpid()}/{args.device}")
-
-    # Init DDP process group
-    backend = "nccl" if args.cuda else "gloo"
-    torch.distributed.init_process_group(backend=backend, rank=rank, world_size=world_size)
-
-    rpc.init_rpc(
-        f"worker{rank}",
-        rank=rank,
-        world_size=world_size,
-        rpc_backend_options=options
-    )
-
-    global dp_pg_per_pp_rank
-    dp_ranks_per_pp_rank = torch.arange(args.world_size).reshape(args.pp_group_size, args.dp_group_size).tolist()
-    dp_pg_per_pp_rank = [torch.distributed.new_group(ranks) for ranks in dp_ranks_per_pp_rank]
-
-    pp_ranks_per_dp_group = [[i * args.dp_group_size + rank for i in range(args.pp_group_size)]
-                             for rank in range(args.dp_group_size)]
-
-    global dp_pg_for_reference
-    dp_pg_for_reference = torch.distributed.new_group(list(range(args.dp_group_size)))
-
-    global exclude_master
-    exclude_master = args.exclude_master
-
-    if rank >= 0 and rank // args.dp_group_size == 0:
-        args.rank = rank
-        run_master(args, pp_ranks_per_dp_group[rank])
-    rpc.shutdown()
-
-
-=======
->>>>>>> 82e6bb63
 if __name__ == "__main__":
     parser = argparse.ArgumentParser()
     parser.add_argument('--world_size', type=int, default=int(os.getenv("WORLD_SIZE", 8)))
