--- conflicted
+++ resolved
@@ -62,30 +62,18 @@
         device_mesh = DeviceMesh(self.device_type, list(range(self.world_size)))
         shard0_spec = [Shard(0)]
         local_tensor = torch.randn(4, 8)
-<<<<<<< HEAD
-        logical_shape = torch.Size([self.world_size * 4, 8])
-        dist_tensor = DTensor(
-            local_tensor, device_mesh, shard0_spec, size=logical_shape
-=======
         global_shape = torch.Size([self.world_size * 4, 8])
         dist_tensor = DTensor(
             local_tensor, device_mesh, shard0_spec, size=global_shape
->>>>>>> ccec61ba
         )
         # won't affect stride
         self.assertEqual(dist_tensor.stride(), (8, 1))
 
         shard1_spec = [Shard(1)]
         local_tensor = torch.randn(8, 4)
-<<<<<<< HEAD
-        logical_shape = torch.Size([8, self.world_size * 4])
-        dist_tensor = DTensor(
-            local_tensor, device_mesh, shard1_spec, size=logical_shape
-=======
         global_shape = torch.Size([8, self.world_size * 4])
         dist_tensor = DTensor(
             local_tensor, device_mesh, shard1_spec, size=global_shape
->>>>>>> ccec61ba
         )
         # will affect stride after DT initialized
         self.assertEqual(dist_tensor.stride(), (16, 1))
@@ -93,17 +81,10 @@
         # if initialized from a transposed mat
         local_tensor = torch.randn(8, 4, 8)
         local_tensor_t = local_tensor.permute(1, 2, 0)
-<<<<<<< HEAD
-        logical_shape = torch.Size([4, self.world_size * 8, 8])
-        self.assertEqual(local_tensor_t.stride(), (8, 1, 32))
-        dist_tensor = DTensor(
-            local_tensor_t, device_mesh, shard1_spec, size=logical_shape
-=======
         global_shape = torch.Size([4, self.world_size * 8, 8])
         self.assertEqual(local_tensor_t.stride(), (8, 1, 32))
         dist_tensor = DTensor(
             local_tensor_t, device_mesh, shard1_spec, size=global_shape
->>>>>>> ccec61ba
         )
         self.assertEqual(dist_tensor.stride(), (32, 1, 128))
 
