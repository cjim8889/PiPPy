--- conflicted
+++ resolved
@@ -128,10 +128,9 @@
       - name: Run HF BERT forward-only integration test
         run: VERBOSE=${{ matrix.verbose }} python test/local_test_forward_hf_bert.py --replicate ${{ matrix.replicate }} -s ${{ matrix.schedule }}
       - name: Run HF GPT2 forward-only integration test
-<<<<<<< HEAD
-        run: python test/local_test_forward_hf_gpt2.py --replicate ${{ matrix.replicate }} -s ${{ matrix.schedule }}
+        run: VERBOSE=${{ matrix.verbose }} python test/local_test_forward_hf_gpt2.py --replicate ${{ matrix.replicate }} -s ${{ matrix.schedule }}
       - name: Run GPT2 slurm example without slurm
-        run: python examples/slurm/hf/gpt2/pippy_gpt2.py --replicate ${{ matrix.replicate }} -s ${{ matrix.schedule }}
+        run: VERBOSE=${{ matrix.verbose }} python examples/slurm/hf/gpt2/pippy_gpt2.py --replicate ${{ matrix.replicate }} -s ${{ matrix.schedule }}
 
   integration_test_gpu:
     runs-on: linux.16xlarge.nvidia.gpu
@@ -234,12 +233,6 @@
           python3 test/local_test_forward_hf_bert.py --replicate ${{ matrix.replicate }} -s ${{ matrix.schedule }}
           python3 test/local_test_forward_hf_gpt2.py --replicate ${{ matrix.replicate }} -s ${{ matrix.schedule }}
           python3 examples/slurm/hf/gpt2/pippy_gpt2.py --replicate ${{ matrix.replicate }} -s ${{ matrix.schedule }}
-=======
-        run: VERBOSE=${{ matrix.verbose }} python test/local_test_forward_hf_gpt2.py --replicate ${{ matrix.replicate }} -s ${{ matrix.schedule }}
-      - name: Run GPT2 slurm example without slurm
-        run: VERBOSE=${{ matrix.verbose }} python examples/slurm/hf/gpt2/pippy_gpt2.py --replicate ${{ matrix.replicate }} -s ${{ matrix.schedule }}
-      - name: Run visualizer test
-        run: VERBOSE=${{ matrix.verbose }} python test/local_test_visualizer.py --replicate ${{ matrix.replicate }} -s ${{ matrix.schedule }}
 
   ddp_test:
     runs-on: linux.2xlarge
@@ -264,5 +257,4 @@
       - name: Install pippy
         run: "python setup.py install"
       - name: Run PP + DDP test - Transmitted parameters
-        run: VERBOSE=${{ matrix.verbose }} python test/local_test_ddp.py --replicate ${{ matrix.replicate }} -s ${{ matrix.schedule }}
->>>>>>> dcaea4f6
+        run: VERBOSE=${{ matrix.verbose }} python test/local_test_ddp.py --replicate ${{ matrix.replicate }} -s ${{ matrix.schedule }}