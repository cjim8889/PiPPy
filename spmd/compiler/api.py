import logging
from typing import Dict, Optional, Sequence, Tuple

import torch.distributed as dist
import torch.nn as nn
from spmd.tensor import Placement, Replicate

from .distribute import distribute, Schema
from .distributed_graph import DistributedGraph
<<<<<<< HEAD
from .graph_optimization import (
    DistGraphOptimization,
    GraphOptimization,
    GraphOptimizationType,
)
=======
from .graph_optimization import DistGraphOptimization, GraphOptimization
from .log_utils import rank0_info


logger: logging.Logger = logging.getLogger(__name__)
>>>>>>> 3bb4fd97


class SPMD(nn.Module):
    # TODO: add schema_override
    def __init__(
        self,
        module: nn.Module,
        schema: Schema,
        input_schemas: Sequence[Placement] = tuple(),
        optimize_first_iter: bool = False,
        optimizations: Sequence[GraphOptimization] = tuple(),
        map_param_and_grad: bool = True,
        print_graph: bool = False,
    ) -> None:
        """
        Given a non-distributed nn.Module, distribute the module and apply
        optimizations over the distributed module (fx.GraphModule).

        Args:
            module (nn.Module): The target module.
            schema (Schema): The distributed schema.
            input_schemas (Sequence[Placement]): The schemas of the inputs.
            optimize_first_iter (bool): If true, SPMD will call the forward
               and backward passes to eagerly get the graphs. This can be
               problematic since SPMD currently assumes a simple out of
               the tensor and performs ``sum()`` to get the loss.
            apply_optimization (bool): If true, SPMD will performance certain
               optimzation, e.g., communication fusion. If false, SPMD will
               parallelize the module.
        """
        super().__init__()
        assert schema.placements == [
            Replicate()
        ], "SPMD only support Replicate() parameters for now"

        # TODO: coalesce broadcasts
        for p in module.parameters():
            dist.broadcast(p, src=0)

        self._param_schema = schema
        self._input_schemas = input_schemas
        self._orig_module = module
        self._compiled_m: Optional[nn.Module] = None
        self._dist_graph = DistributedGraph(orig_module=module)
        self._graph_optimization = DistGraphOptimization(self._dist_graph)
        self._optimize_first_iter = optimize_first_iter
        self._optimizations = optimizations
        self._map_param_and_grad = False
        self._print_graph = print_graph

    def forward(
        self, *args: Tuple[object], **kwargs: Dict[str, object]
    ) -> object:
        if self._compiled_m is None:
            self._compiled_m = distribute(
                self._dist_graph,
                self._param_schema,
                self._input_schemas,
                self._optimize_first_iter,
                self._map_param_and_grad,
                *args,
                **kwargs,
            )

<<<<<<< HEAD
        if (
            not self._graph_optimization.optimized
            and self._dist_graph.bwd_graph_modules
            and self._optimizations
        ):
            # Profile the module. Right now it will use the saved orig_module
            # to profile. There will be another compilation for the profiling
            # purpose.

            # Gate the profiling call until it is fully verified with different
            # models.
            if (
                GraphOptimization(GraphOptimizationType.NOOP)
                in self._optimizations
            ):
                self._dist_graph.profile(*args, **kwargs)
            self._dist_graph.update()
=======
        if self._dist_graph.bwd_graph_modules:
            if not self._graph_optimization.optimized and self._optimizations:
                # Profile the module. Right now it will use the saved orig_module
                # to profile. There will be another compilation for the profiling
                # purpose.
                self._dist_graph.profile(*args, **kwargs)
                self._dist_graph.update()

                # Apply the graph optimizations if the graph is not optimized both
                # fwd and bwd graphs are ready. All optimizations should be directly
                # applied to the saved fwd and bwd gm.
                self._graph_optimization.apply(
                    self._optimizations, print_graph=self._print_graph
                )
            elif self._print_graph:
                # Graph optimization will print out the graphs. But if users do not
                # apply any optimization, we still need to print out the graph.
                fwd_gm = self._dist_graph.fwd_graph_modules[0]
                bwd_gm = self._dist_graph.bwd_graph_modules[0]
                rank0_info(logger, "The forward graph.")
                rank0_info(
                    logger, f"\n {fwd_gm.print_readable(print_output=False)}"
                )
                rank0_info(logger, "The backward graph.")
                rank0_info(
                    logger, f"\n {bwd_gm.print_readable(print_output=False)}"
                )
>>>>>>> 3bb4fd97

            # We only print out the graph once.
            self._print_graph = False

        assert self._compiled_m is not None
        return self._compiled_m(*args, **kwargs)<|MERGE_RESOLUTION|>--- conflicted
+++ resolved
@@ -7,19 +7,16 @@
 
 from .distribute import distribute, Schema
 from .distributed_graph import DistributedGraph
-<<<<<<< HEAD
 from .graph_optimization import (
     DistGraphOptimization,
     GraphOptimization,
     GraphOptimizationType,
 )
-=======
 from .graph_optimization import DistGraphOptimization, GraphOptimization
 from .log_utils import rank0_info
 
 
 logger: logging.Logger = logging.getLogger(__name__)
->>>>>>> 3bb4fd97
 
 
 class SPMD(nn.Module):
@@ -84,31 +81,19 @@
                 **kwargs,
             )
 
-<<<<<<< HEAD
-        if (
-            not self._graph_optimization.optimized
-            and self._dist_graph.bwd_graph_modules
-            and self._optimizations
-        ):
-            # Profile the module. Right now it will use the saved orig_module
-            # to profile. There will be another compilation for the profiling
-            # purpose.
-
-            # Gate the profiling call until it is fully verified with different
-            # models.
-            if (
-                GraphOptimization(GraphOptimizationType.NOOP)
-                in self._optimizations
-            ):
-                self._dist_graph.profile(*args, **kwargs)
-            self._dist_graph.update()
-=======
         if self._dist_graph.bwd_graph_modules:
             if not self._graph_optimization.optimized and self._optimizations:
                 # Profile the module. Right now it will use the saved orig_module
                 # to profile. There will be another compilation for the profiling
                 # purpose.
-                self._dist_graph.profile(*args, **kwargs)
+
+                # Gate the profiling call until it is fully verified with different
+                # models.
+                if (
+                    GraphOptimization(GraphOptimizationType.NOOP)
+                    in self._optimizations
+                ):
+                    self._dist_graph.profile(*args, **kwargs)
                 self._dist_graph.update()
 
                 # Apply the graph optimizations if the graph is not optimized both
@@ -130,7 +115,6 @@
                 rank0_info(
                     logger, f"\n {bwd_gm.print_readable(print_output=False)}"
                 )
->>>>>>> 3bb4fd97
 
             # We only print out the graph once.
             self._print_graph = False
