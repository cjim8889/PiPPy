import logging
from collections import defaultdict
from dataclasses import dataclass, field
from enum import Enum
from typing import Any, Callable, DefaultDict, Dict, Iterable, Sequence, Set

from .bucketing_strategies import BucketingStrategy
from .distributed_graph import DistributedGraph
from .fusion import (
    run_fuse_communication,
    run_fuse_communication_cat,
    run_overlap_communication,
)
from .log_utils import rank0_info
from .scheduling_policies import SchedulingPolicy

logger: logging.Logger = logging.getLogger(__name__)

# It is more nature to set a run after list for a function decorator, but
# it is easier to have check with run_before_set.
_run_before_sets: DefaultDict[str, Set[str]] = defaultdict(set)


class GraphOptimizationType(str, Enum):
    NOOP = "noop"
    OVERLAP_COMMUNICATION = "overlap_communication"
    FUSE_COMMUNICATION = "fuse_communication"
    FUSE_COMMUNICATION_CAT = "fuse_communication_cat"


@dataclass
class GraphOptimization:
    optim_type: GraphOptimizationType
    kwargs: Dict[str, Any] = field(default_factory=dict)


_GraphOptimizationMapping: Dict[
    GraphOptimizationType, Callable[..., "DistGraphOptimization"]
] = {}


def graph_optimization_pass(
    run_after: Iterable[str] = tuple(),
) -> Callable[..., Callable[..., "DistGraphOptimization"]]:
    """
    The contract of graph optimization pass. All the passes should be wrapped with
    this decorator. The first argument of a pass is the target DistGraphOptimization,
    and the return value must be the instanceg. All the modifications are in-place.
    Users can then chain the passes to optimize the whole graph.
    """

    def pass_wrapper(
        func: Callable[..., "DistGraphOptimization"]
    ) -> Callable[..., "DistGraphOptimization"]:
        valid_optim = False
        for optim_type in GraphOptimizationType:
            if func.__name__ == optim_type:
                _GraphOptimizationMapping[optim_type] = func
                valid_optim = True
                break
        assert valid_optim, (
            "The optimization is not in OptimizationType. "
            "Users won't be able to use with ``apply()``."
        )

        for name in run_after:
            _run_before_sets[name].add(func.__name__)

        def pass_func(
            self: "DistGraphOptimization", *args: Any, **kwargs: Any
        ) -> "DistGraphOptimization":
            assert not (
                self._optimized or func.__name__ in self._optimized_func
            ), f"Cannot apply {func.__name__} twice."
            self._optimizing = True
            invalid_passes = _run_before_sets[func.__name__].intersection(
                self._optimized_func
            )
            assert (
                not invalid_passes
            ), f"{invalid_passes} must run after {func.__name__}"
            self.graph.validate()

            ret = func(self, *args, **kwargs)

            assert self.graph == ret
            self.graph.validate()
            self._optimized_func.add(func.__name__)
            return self

        return pass_func

    return pass_wrapper


class DistGraphOptimization:
    """
    The class to hold the optimization passes to allow users to chain the passes.

    Example:
        graph = DistGraphOptimization(
            graph=graph
        ).fuse_communication(
            bucketing_strategy, scheduling_policy,
        ).another_optimization_pass(
            *args, **kwargs
        ).graph
    """

    def __init__(self, graph: DistributedGraph) -> None:
        self._optimizing = False
        self._optimized = False
        self._optimized_func: Set[str] = set()
        self._graph = graph

    @property
    def graph(self) -> DistributedGraph:
        if self._optimizing:
            self._optimized = True
            self._optimizing = False
        return self._graph

    @property
    def optimized(self) -> bool:
        return self._optimized

    def apply(
        self,
        optimizations: Sequence[GraphOptimization],
        print_graph: bool = False,
    ) -> "DistGraphOptimization":
        if not optimizations:
            return self
        fwd_gm = self._graph.fwd_graph_modules[0]
        bwd_gm = self._graph.bwd_graph_modules[0]
        if print_graph:
            fwd_gm = self._graph.fwd_graph_modules[0]
            bwd_gm = self._graph.bwd_graph_modules[0]
            rank0_info(logger, "The forward graph before optimization.")
            rank0_info(
                logger, f"\n {fwd_gm.print_readable(print_output=False)}"
            )
            rank0_info(logger, "The backward graph before optimization.")
            rank0_info(
                logger, f"\n {bwd_gm.print_readable(print_output=False)}"
            )

        for optim in optimizations:
            _self = _GraphOptimizationMapping[optim.optim_type](
                self, **optim.kwargs
            )
            assert _self == self

        if print_graph:
            rank0_info(logger, "The forward graph after optimization.")
            rank0_info(
                logger, f"\n {fwd_gm.print_readable(print_output=False)}"
            )
            rank0_info(logger, "The backward graph after optimization.")
            rank0_info(
                logger, f"\n {bwd_gm.print_readable(print_output=False)}"
            )

        self._optimizing = False
        self._optimized = True
        return self

    @graph_optimization_pass()
    def fuse_communication(
        self,
        bucketing_strategy: BucketingStrategy = BucketingStrategy.FIXED,
        scheduling_policy: SchedulingPolicy = SchedulingPolicy.FCFS,
<<<<<<< HEAD
=======
        fusion_policy: int = 10,
>>>>>>> 0f577292
    ) -> "DistGraphOptimization":

        assert len(
            self._graph.bwd_graph_modules
        ), f"no bwd graph ready from {self._graph.bwd_graph_modules}"

        run_fuse_communication(self._graph.bwd_graph_modules[0], fusion_policy)
        return self

    @graph_optimization_pass()
    def fuse_communication_cat(
        self,
        fusion_length: int = 3,
        bucketing_strategy: BucketingStrategy = BucketingStrategy.FIXED,
        scheduling_policy: SchedulingPolicy = SchedulingPolicy.FCFS,
    ) -> "DistGraphOptimization":
        assert len(
            self._graph.bwd_graph_modules
        ), f"no bwd graph ready from {self._graph.bwd_graph_modules}"

        run_fuse_communication_cat(
            self._graph.bwd_graph_modules[0], fusion_length
        )
        return self

    @graph_optimization_pass()
    def overlap_communication(self) -> "DistGraphOptimization":

        assert len(
            self._graph.bwd_graph_modules
        ), f"no bwd graph ready from {self._graph.bwd_graph_modules}"

        run_overlap_communication(self._graph.bwd_graph_modules[0])
        return self

    @graph_optimization_pass()
    def noop(self) -> "DistGraphOptimization":
        """This optimization is for testing purpose, graphs won't be modified."""
        return self<|MERGE_RESOLUTION|>--- conflicted
+++ resolved
@@ -170,10 +170,7 @@
         self,
         bucketing_strategy: BucketingStrategy = BucketingStrategy.FIXED,
         scheduling_policy: SchedulingPolicy = SchedulingPolicy.FCFS,
-<<<<<<< HEAD
-=======
         fusion_policy: int = 10,
->>>>>>> 0f577292
     ) -> "DistGraphOptimization":
 
         assert len(
@@ -186,9 +183,9 @@
     @graph_optimization_pass()
     def fuse_communication_cat(
         self,
-        fusion_length: int = 3,
         bucketing_strategy: BucketingStrategy = BucketingStrategy.FIXED,
         scheduling_policy: SchedulingPolicy = SchedulingPolicy.FCFS,
+        fusion_length: int = 10,
     ) -> "DistGraphOptimization":
         assert len(
             self._graph.bwd_graph_modules
