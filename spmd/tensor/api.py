--- conflicted
+++ resolved
@@ -163,10 +163,7 @@
         """
         # recover tensor strides from local tensor strides and global size info
         # in the case of sharding
-<<<<<<< HEAD
-=======
         # TODO: we should try to use meta tensor for shape and stride calculation
->>>>>>> ccec61ba
         tensor_stride = list(local_tensor.stride())
         local_size = list(local_tensor.size())
         for placement in placements:
@@ -329,10 +326,6 @@
         # Note that redistribute currently only supports out
         # of place redistribution, i.e. it always create a new
         # DTensor object and leave the original one unchanged.
-<<<<<<< HEAD
-        # TODO: consider if we should offer in place redistribution
-=======
->>>>>>> ccec61ba
         device_mesh = (
             get_global_device_mesh() if device_mesh is None else device_mesh
         )
