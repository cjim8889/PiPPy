# Copyright (c) Meta Platforms, Inc. and affiliates
import copy
import math
import warnings
import torch
from torch.utils._pytree import tree_flatten
from typing import Dict, Callable, Optional, Sequence
from spmd.tensor.device_mesh import get_global_device_mesh, DeviceMesh
from spmd.tensor.placement_types import (
    Placement,
    Shard,
    Replicate,
    _Partial,
    DTensorSpec,
)
from spmd.tensor.redistribute import Redistribute

<<<<<<< HEAD
from spmd.tensor.utils import unwrap_local_tensor, unwrap_spec, wrap, print0
from spmd.tensor.dispatch import (
    OpInfo,
    OpSchema,
    OutputSpecType,
    dispatch_operator,
)
=======
from spmd.tensor.dispatch import operator_dispatch, OpSchema, OutputSharding
>>>>>>> a92211a3

# NOTE [Autograd interaction between torch.Tensor]
#
# The autograd functions defined below are being used by the public
# facing APIs (i.e. from_local, to_local) to ensure our DTensor
# works together with torch.Tensor within autograd engine. This
# allows DistributedTensor to exist on part of the module hierarchy
# and still able to calculate gradients across the torch.Tensor and
# DistributedTensor boundary.
# As an example, we have the a module that consists of submodules
# A, B, and C, the execution flow would be like:
#  input(torch.Tensor) -> Module A -> Module B -> Module C -> output (torch.Tensor)
#
# Suppose I only want to make Module B be a sharded module with
# DistributedTensor params, we would need to make the folloing
# flow to work:
#
#  input(torch.Tensor) -> Module A
#       -> DTensor input -> Sharded Module B -> DTensor output
#           -> output (torch.Tensor) -> Module C -> output (torch.Tensor)
#
# We need the conversion from Module A to DTensor input, which is
# `from_local`, and conversion from DTensor output to output, which
# is `to_local`, thus these two functions must be Autograd functions.
#
class ToTorchTensor(torch.autograd.Function):
    @staticmethod
    def forward(ctx, input: "DTensor"):  # type: ignore
        ctx.previous_placement = input.placements
        ctx.previous_device_mesh = input.device_mesh
        return input._local_tensor.detach()

    @staticmethod
    def backward(ctx, grad_output: torch.Tensor):  # type: ignore
        previous_placement = ctx.previous_placement
        previous_device_mesh = ctx.previous_device_mesh
        dist_grad = DTensor.from_local(
            grad_output, previous_device_mesh, previous_placement
        )
        return dist_grad


class FromTorchTensor(torch.autograd.Function):
    @staticmethod
    def forward(  # type: ignore
        ctx,  # type: ignore
        input: torch.Tensor,
        device_mesh: DeviceMesh,
        placements: Sequence[Placement],
        run_check: bool,
    ):  # type: ignore
        ctx.previous_placement = placements
        ctx.previous_device_mesh = device_mesh

        if run_check:
            # TODO: by default check tensor metas across rank
            # TODO: See if we need to make this run_check logic
            # have a corresponding backward.
            for idx, placement in enumerate(placements):
                if placement.is_replicate():
                    # broadcast rank 0 tensor to all ranks
                    # only broadcast if run_check is True
                    device_mesh.broadcast(input, mesh_dim=idx)

        dist_tensor = DTensor(
            input,
            device_mesh,
            placements,
            # requires_grad of the dist tensor depends on if input
            # requires_grad or not
            requires_grad=input.requires_grad,
        )
        return dist_tensor

    @staticmethod
    def backward(ctx, grad_output: "DTensor"):  # type: ignore
        previous_placement = ctx.previous_placement
        previous_device_mesh = ctx.previous_device_mesh

        # reshard to the placement when creating DistributedTensor
        # so that the gradient layout matches, and we could return
        # local gradients directly
        if grad_output.placements != previous_placement:
            grad_output = grad_output.redistribute(
                previous_device_mesh, previous_placement
            )

        # TODO: backward is also differentiable now, add a test
        # to test higher level gradients.
        return grad_output.to_local(), None, None, None


class DTensor(torch.Tensor):  # pyre-ignore[13]: pyre is bad at __new__
    _local_tensor: torch.Tensor
    _spec: DTensorSpec
    __slots__ = ["_local_tensor", "_spec"]

    # class attribute that handles operator placements propagation
    # rules, keyed by aten op name, value is propagation func
    _op_to_rules: Dict[str, Callable[[OpSchema], OutputSharding]] = {}

    # class attribute that handles custom registered ops, all handled
    # custom ops should appear in this table, and overriding the default
    # operators that's been covered by _op_to_rules or fallbacks.
    # (custom operator is the highest priority when dispatching).
    # pyre-fixme[24]: Generic type `Callable` expects 2 type parameters.
    _custom_dispatch_ops: Dict[str, Callable] = {}

    @staticmethod
    def __new__(
        cls,
        local_tensor: torch.Tensor,
        device_mesh: DeviceMesh,
        placements: Sequence[Placement],
        # pyre-fixme[2]: Parameter must be annotated.
        **kwargs,
    ) -> "DTensor":
        # TODO: add a docstr about tensor constructor
        # from_local, and distribute_tensor difference.

        # recover tensor shape and strides in the case of sharding
        tensor_shape = list(local_tensor.size())
        tensor_stride = list(local_tensor.stride())
        for idx, placement in enumerate(placements):
            if isinstance(placement, Shard):
                shard_dim = placement.dim
                local_dim_size = tensor_shape[shard_dim]
                # recover tensor shape on the shard dim
                tensor_shape[shard_dim] = local_dim_size * device_mesh.size(idx)

                # recover tensor stride by modifying the stride that larger than
                # the current stride on the shard_dim
                for i in range(len(tensor_stride)):
                    if tensor_stride[i] > tensor_stride[shard_dim]:
                        tensor_stride[i] = tensor_stride[i] * device_mesh.size(
                            idx
                        )
            elif not isinstance(placement, (Replicate, _Partial)):
                raise RuntimeError(
                    f"placement type {type(placement)} not supported!"
                )

        requires_grad = kwargs.get("requires_grad", False)
        if requires_grad != local_tensor.requires_grad:
            warnings.warn(
                "To construct DTensor from torch.Tensor, it's recommended to "
                "use local_tensor.detach() and make requires_grad consistent."
            )

        # new method instruct wrapper tensor from local_tensor and add
        # placement spec, it does not do actual distribution
        r = torch.Tensor._make_wrapper_subclass(  # type: ignore[attr-defined]
            cls,
            torch.Size(tensor_shape),
            strides=tensor_stride,
            dtype=local_tensor.dtype,
            device=local_tensor.device,
            layout=local_tensor.layout,
            requires_grad=requires_grad,
        )
        # deepcopy and set spec, data should be handled
        # by __init__ or from_local instead.
        r._spec = DTensorSpec(
            device_mesh, copy.deepcopy(placements), shape=r.size()
        )
        # detach local tensor from autograd graph as we initialize the
        # distributed tensor and autograd will be working on top of
        # the wrapper tensor directly instead of local torch.Tensor
        r._local_tensor = local_tensor.detach()
        return r

    # pyre-fixme[14]: `__repr__` overrides method defined in `DTensor` inconsistently.
    # pyre-fixme[3]: Return type must be annotated.
    def __repr__(self):
        # TODO: consider all_gather the local tensors for better debugging
        return f"DTensor(local_tensor={self._local_tensor}, device_mesh={self._spec.mesh}, placements={self._spec.placements})"

    @classmethod
    # pyre-fixme[3]: Return type must be annotated.
    # pyre-fixme[2]: Parameter must be annotated.
    def __torch_function__(cls, func, types, args=(), kwargs={}):
        # if we find nn.functional name in dispatch op, dispatch to it instead,
        # this allow us to override some python level behaviors that wouldn't be
        # possible in __torch_dispatch__ level.
        if func.__name__ in DTensor._custom_dispatch_ops:
            # dispatch to the same table as the name should be different between
            # torch_function and torch_dispatch
            return DTensor._custom_dispatch_ops[func.__name__](*args, **kwargs)
        else:
            # if not, just do nothing here
            return super().__torch_function__(func, types, args, kwargs)

    @classmethod
    # pyre-fixme[3]: Return type must be annotated.
    # pyre-fixme[2]: Parameter must be annotated.
    def __torch_dispatch__(cls, func, types, args=(), kwargs=None):
        # check that we are not getting mixed vanilla and Distributed tensors
        arg_list, _ = tree_flatten(args)
        for arg in arg_list:
            if isinstance(arg, torch.Tensor) and not isinstance(arg, DTensor):
                raise RuntimeError(
                    f"{func}: got mixed distributed and non-distributed tensors."
                )

        if kwargs is None:
            kwargs = {}

        return operator_dispatch(
            func,
            args,
            kwargs,
            DTensor._op_to_rules,
            DTensor._custom_dispatch_ops,
        )

    @classmethod
    def from_local(
        cls,
        local_tensor: torch.Tensor,
        device_mesh: Optional[DeviceMesh] = None,
        placements: Optional[Sequence[Placement]] = None,
        run_check: bool = True,
    ) -> "DTensor":
        """
        Create a :class:`DTensor` from a local torch.Tensor on each rank
        according to the `device_mesh` and `placements` specified.

        Args:
            local_tensor (torch.Tensor): local torch.Tensor on each rank.
            device_mesh (:class:`DeviceMesh`, optional): DeviceMesh to place the
                tensor, if not specified, must be called under a DeviceMesh
                context manager, default: None
            placements (List[:class:`Placement`], optional): the placements that
                describes how to place the local torch.Tensor on DeviceMesh, must
                have the same number of elements as `device_mesh.ndim`. If not
                specified, we will by default replicate the tensor across the
                `device_mesh` from the first rank of each dimension of the `device_mesh`.
            run_check (bool, optional): indicate whether to run check across ranks
                to check meta information and data. if have :class:`Replicate` in
                `placements`, the data on first rank of the device mesh dimension
                will be broadcasted to other ranks.

        Returns:
            A :class:`DTensor` object

        .. note:: `from_local` is differentiable, the `requires_grad` of the created
            `DTensor` object will depend on if `local_tensor` requires_grad or not.
        """
        # if same shape/dtype, no need to run_check, if not, must allgather
        # the metadatas to check the size/dtype across ranks
        # There should be no data communication unless there's replication
        # strategy, where we broadcast the replication from the first rank
        # in the mesh dimension
        device_mesh = (
            get_global_device_mesh() if device_mesh is None else device_mesh
        )
        # convert the local tensor to desired device base on device mesh's device_type
        local_tensor = local_tensor.to(device_mesh.device_type)

        # set default placements to replicated if not specified
        if placements is None:
            placements = [Replicate() for _ in range(device_mesh.ndim)]

        # `from_local` is differentiable, and the gradient of the dist tensor this function
        # created should flow back the gradients to the local_tensor, so we call an autograd
        # function to construct the dist tensor instead.
        return FromTorchTensor.apply(  # pyre-ignore[16]: autograd func
            local_tensor, device_mesh, placements, run_check
        )

    def to_local(self) -> torch.Tensor:
        return ToTorchTensor.apply(self)  # pyre-ignore[16]: autograd func

    def redistribute(
        self,
        device_mesh: Optional[DeviceMesh] = None,
        placements: Optional[Sequence[Placement]] = None,
    ) -> "DTensor":
        # This API perform necessary transformations and get
        # a new DTensor with the new spec. i.e. for
        # sharding it's a reshard behavior.
        # TODO: handle last shard uneven with padding
        # right now we assume all local shard equal size
        device_mesh = (
            get_global_device_mesh() if device_mesh is None else device_mesh
        )
        # raise error if new placements not specified
        if placements is None:
            raise RuntimeError("placements is needed for redistribute!")

        for placement in placements:
            if placement.is_partial():
                raise RuntimeError(
                    "Can not redistribute to _Partial, _Partial is for internal use only!"
                )

        # pyre-fixme[16]: `Redistribute` has no attribute `apply`.
        return Redistribute.apply(self, device_mesh, placements)

    @property
    def placements(self) -> Sequence[Placement]:
        # placement should be a read only propety
        # to disallow caller modification on it
        # caller who want a different DTensorSpec
        # should call redistribute instead.
        return self._spec.placements

    @property
    def device_mesh(self) -> DeviceMesh:
        # device_mesh should be a read only propety
        # to disallow caller modification on it
        # caller who want a different device_mesh
        # should call redistribute instead.
        return self._spec.mesh

    # TODO: This is a temporary hack to unblock TP efforts. We need to
    # come up with a more principle design for customized ops like this.
    # pyre-fixme[3]: Return type must be annotated.
    # pyre-fixme[2]: Parameter must be annotated.
    def _view_with_sharding_dim_change(self, sharding_dim, shape):
        if (
            self.placements[0].is_shard(dim=sharding_dim)
            or self.placements[0].is_replicate()
            or self.placements[0].is_partial()
        ):
            return self.view(shape)
        else:
            if sharding_dim < 0:
                sharding_dim += self.dim()

            device_mesh = self.device_mesh
            world_size = device_mesh.size(dim=0)
            new_sharding_placement = [Shard(sharding_dim)]

            # Fix shape
            try:
                infer_idx = shape.index(-1)
            except ValueError:
                infer_idx = None

            # Infer the dim which is specified with -1.
            if infer_idx is not None:
                st_size = math.prod(self.size())  # type: ignore[attr-defined]
                shape_size = -1 * math.prod(shape)  # type: ignore[attr-defined]
                # pyre-fixme[60]: Concatenation not yet support for multiple variadic
                shape = (
                    *shape[:infer_idx],
                    st_size // shape_size,
                    *shape[infer_idx + 1 :],
                )

            # pyre-fixme[60]: Concatenation not yet support for multiple variadic
            new_local_tensor_size = (
                *shape[:sharding_dim],
                shape[sharding_dim] // world_size,
                *shape[sharding_dim + 1 :],
            )
            new_local_tensor = self.to_local().view(*new_local_tensor_size)

            return DTensor.from_local(
                new_local_tensor, device_mesh, new_sharding_placement
            )<|MERGE_RESOLUTION|>--- conflicted
+++ resolved
@@ -15,17 +15,7 @@
 )
 from spmd.tensor.redistribute import Redistribute
 
-<<<<<<< HEAD
-from spmd.tensor.utils import unwrap_local_tensor, unwrap_spec, wrap, print0
-from spmd.tensor.dispatch import (
-    OpInfo,
-    OpSchema,
-    OutputSpecType,
-    dispatch_operator,
-)
-=======
 from spmd.tensor.dispatch import operator_dispatch, OpSchema, OutputSharding
->>>>>>> a92211a3
 
 # NOTE [Autograd interaction between torch.Tensor]
 #
