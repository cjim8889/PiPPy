# Copyright (c) Meta Platforms, Inc. and affiliates
from spmd.tensor.parallel.multihead_attention_tp import (
    TensorParallelMultiheadAttention,
)

from spmd.tensor.parallel.style import (
    ColwiseParallel,
    ParallelStyle,
    RowwiseParallel,
<<<<<<< HEAD
    ColwiseParallel,
    PairwiseParallel,
    make_input_shard_1d,
=======
>>>>>>> 47c27f4f
    make_input_replicate_1d,
    make_input_shard_1d,
    make_output_replicate_1d,
    make_output_shard_1d,
    make_output_tensor,
)

from spmd.tensor.parallel.api import (
    parallelize_module,
)

__all__ = [
    "ColwiseParallel",
    "TensorParallelMultiheadAttention",
    "ParallelStyle",
    "PairwiseParallel",
    "RowwiseParallel",
    "make_input_replicate_1d",
    "make_input_shard_1d",
    "make_output_replicate_1d",
    "make_output_tensor",
    "make_output_shard_1d",
    "parallelize_module",
]<|MERGE_RESOLUTION|>--- conflicted
+++ resolved
@@ -5,14 +5,9 @@
 
 from spmd.tensor.parallel.style import (
     ColwiseParallel,
+    PairwiseParallel,
     ParallelStyle,
     RowwiseParallel,
-<<<<<<< HEAD
-    ColwiseParallel,
-    PairwiseParallel,
-    make_input_shard_1d,
-=======
->>>>>>> 47c27f4f
     make_input_replicate_1d,
     make_input_shard_1d,
     make_output_replicate_1d,
@@ -26,10 +21,10 @@
 
 __all__ = [
     "ColwiseParallel",
+    "PairwiseParallel",
+    "ParallelStyle",
+    "RowwiseParallel",
     "TensorParallelMultiheadAttention",
-    "ParallelStyle",
-    "PairwiseParallel",
-    "RowwiseParallel",
     "make_input_replicate_1d",
     "make_input_shard_1d",
     "make_output_replicate_1d",
