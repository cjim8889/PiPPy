--- conflicted
+++ resolved
@@ -10,16 +10,12 @@
     DeviceMesh,
 )
 from spmd.tensor.parallel import TensorParallelMultiheadAttention
-<<<<<<< HEAD
 from spmd.tensor.parallel.style import (
     ColwiseParallel,
     PairwiseParallel,
     ParallelStyle,
     RowwiseParallel,
 )
-=======
-from spmd.tensor.parallel.style import PairwiseParallel, ParallelStyle
->>>>>>> 47c27f4f
 from spmd.tensor.parallel.utils import _create_1d_device_mesh
 
 
@@ -100,14 +96,52 @@
             return module
     else:
         raise RuntimeError(  # pyre-ignore[7]
-            f"Expect Union[ParallelStyle, Dict[str, ParallelStyle]] for parallelize_plan, {type(parallelize_plan)} found!"
-        )
-
-
-<<<<<<< HEAD
-# Define partition functions needed to parallelize Linear modules
-def _linear_module_parallelize_row_wise(
-    name: str, module: nn.Linear, device_mesh: DeviceMesh
+            "Expect Union[ParallelStyle, Dict[str, ParallelStyle]] for"
+            f" parallelize_plan, {type(parallelize_plan)} found!"
+        )
+
+
+def _is_mha_for_pairwise_parallel(module: nn.Module) -> bool:
+    """
+    Check whether the mha module is the one can be handled for Pairwise parallel.
+
+    Args:
+        module (nn.Module):
+            :class:``nn.Module`` object to be checked.
+
+    Return:
+        A boolean object which specifies whether the module is MHA supported by Pairwise parallel or not.
+    """
+    return isinstance(module, TensorParallelMultiheadAttention) or isinstance(
+        module, nn.MultiheadAttention
+    )
+
+
+def _is_mlp_for_pairwise_parallel(module: nn.Module) -> bool:
+    """
+    Traverse through all the immediate children of the given module and count the
+    number of Linear module. If the number is more than one, we return True.
+
+    Args:
+        module (nn.Module):
+            :class:``nn.Module`` object to be traversed and counted.
+
+    Return:
+        A boolean object which specifies whether the module is MLP or not.
+
+    .. warning::
+        The traversal is not recursive for now.
+    """
+    linear_submodules = list(
+        filter(lambda x: isinstance(x, nn.Linear), module.children())
+    )
+    return len(linear_submodules) > 1
+
+
+def _rowwise_parallelize_linear_fn(
+    name: str,
+    module: nn.Module,
+    device_mesh: DeviceMesh,
 ) -> None:
     """
     This function parallelizes the input :class:`nn.Linear` module in
@@ -123,6 +157,7 @@
     Returns:
         None
     """
+
     for name, param in module.named_parameters():
         dist_spec = (
             [Shard(1)] if name == "weight" else [Replicate()]  # type: ignore[list-item]
@@ -133,8 +168,10 @@
         module.register_parameter(name, dist_param)
 
 
-def _linear_module_parallelize_col_wise(
-    name: str, module: nn.Linear, device_mesh: DeviceMesh
+def _colwise_parallelize_linear_fn(
+    name: str,
+    module: nn.Module,
+    device_mesh: DeviceMesh,
 ) -> None:
     """
     This function parallelizes the input :class:`nn.Linear` module in
@@ -150,6 +187,7 @@
     Returns:
         None
     """
+
     for name, param in module.named_parameters():
         dist_param = torch.nn.Parameter(
             distribute_tensor(param, device_mesh, [Shard(0)])
@@ -210,7 +248,7 @@
         distribute_module(
             module,
             device_mesh,
-            _linear_module_parallelize_row_wise,  # type: ignore[arg-type]  # pyre-ignore[6]
+            _rowwise_parallelize_linear_fn,
             input_fn=parallel_style._prepare_input,  # type: ignore[arg-type, misc] # pyre-ignore[6]
             output_fn=parallel_style._prepare_output,  # type: ignore[arg-type, misc] # pyre-ignore[6]
         )
@@ -218,103 +256,12 @@
         distribute_module(
             module,
             device_mesh,
-            _linear_module_parallelize_col_wise,  # type: ignore[arg-type]  # pyre-ignore[6]
+            _colwise_parallelize_linear_fn,
             input_fn=parallel_style._prepare_input,  # type: ignore[arg-type, misc] # pyre-ignore[6]
             output_fn=parallel_style._prepare_output,  # type: ignore[arg-type, misc] # pyre-ignore[6]
         )
     else:
         raise RuntimeError(f"{type(parallel_style)} is not supported!")
-
-
-def _has_even_num_linears(module: nn.Module) -> bool:
-=======
-def _is_mha_for_pairwise_parallel(module: nn.Module) -> bool:
->>>>>>> 47c27f4f
-    """
-    Check whether the mha module is the one can be handled for Pairwise parallel.
-
-    Args:
-        module (nn.Module):
-            :class:``nn.Module`` object to be checked.
-
-    Return:
-        A boolean object which specifies whether the module is MHA supported by Pairwise parallel or not.
-    """
-    return isinstance(module, TensorParallelMultiheadAttention) or isinstance(
-        module, nn.MultiheadAttention
-    )
-
-
-def _is_mlp_for_pairwise_parallel(module: nn.Module) -> bool:
-    """
-    Traverse through all the immediate children of the given module and count the
-    number of Linear module. If the number is more than one, we return True.
-
-    Args:
-        module (nn.Module):
-            :class:``nn.Module`` object to be traversed and counted.
-
-    Return:
-        A boolean object which specifies whether the module is MLP or not.
-
-    .. warning::
-        The traversal is not recursive for now.
-    """
-    linear_submodules = list(
-        filter(lambda x: isinstance(x, nn.Linear), module.children())
-    )
-    return len(linear_submodules) > 1
-
-
-def _rowwise_parallelize_linear_fn(
-    name: str,
-    module: nn.Module,
-    device_mesh: DeviceMesh,
-) -> None:
-    """
-    This function parallelizes the input :class:``nn.Linear`` module in :class:``RowwiseParallel`` style.
-
-    Args:
-        name (str): name of the input module.
-        module (nn.Module): the :class:``nn.Linear`` object to be parallelized.
-        device_mesh (DeviceMesh): :class:``DeviceMesh`` object which describes the mesh topology
-            of devices for the DTensor.
-
-    Return:
-        None
-    """
-    for name, param in module.named_parameters():
-        dist_spec = (
-            [Shard(1)] if name == "weight" else [Replicate()]  # type: ignore[list-item]
-        )
-        dist_param = torch.nn.Parameter(
-            distribute_tensor(param, device_mesh, dist_spec)
-        )
-        module.register_parameter(name, dist_param)
-
-
-def _colwise_parallelize_linear_fn(
-    name: str,
-    module: nn.Module,
-    device_mesh: DeviceMesh,
-) -> None:
-    """
-    This function parallelizes the input :class:``nn.Linear`` module in :class:``ColwiseParallel`` style.
-
-    Args:
-        name (str): name of the input module.
-        module (nn.Module): the :class:``nn.Linear`` object to be parallelized.
-        device_mesh (DeviceMesh): :class:``DeviceMesh`` object which describes the mesh topology
-            of devices for the DTensor.
-
-    Return:
-        None
-    """
-    for name, param in module.named_parameters():
-        dist_param = torch.nn.Parameter(
-            distribute_tensor(param, device_mesh, [Shard(0)])
-        )
-        module.register_parameter(name, dist_param)
 
 
 def _parallelize_multihead_attn(
@@ -349,11 +296,10 @@
         We only support ``PairwiseParallel`` right now.
     """
 
-<<<<<<< HEAD
-=======
     if not isinstance(parallel_style, PairwiseParallel):
         raise NotImplementedError(
-            "Only support PairwiseParallel for Multihead Attention parallelization."
+            "Only support PairwiseParallel for Multihead Attention"
+            " parallelization."
         )
 
     if device_mesh.ndim > 1:
@@ -422,7 +368,6 @@
     .. warning::
         We only support ``PairwiseParallel`` right now.
     """
->>>>>>> 47c27f4f
     if not isinstance(parallel_style, PairwiseParallel):
         raise NotImplementedError(
             "Only support PairwiseParallel for MLP parallelization."
@@ -445,11 +390,7 @@
             distribute_module(
                 m,
                 device_mesh,
-<<<<<<< HEAD
-                _linear_module_parallelize_col_wise,  # type: ignore[arg-type] # pyre-ignore[6]
-=======
                 _colwise_parallelize_linear_fn,
->>>>>>> 47c27f4f
                 input_fn=parallel_style._prepare_input  # type: ignore[arg-type, misc] # pyre-ignore[6]
                 if i == 0
                 else None,
@@ -459,11 +400,7 @@
             distribute_module(
                 m,
                 device_mesh,
-<<<<<<< HEAD
-                _linear_module_parallelize_row_wise,  # type: ignore[arg-type] # pyre-ignore[6]
-=======
                 _rowwise_parallelize_linear_fn,
->>>>>>> 47c27f4f
                 output_fn=parallel_style._prepare_output  # type: ignore[arg-type, misc] # pyre-ignore[6]
                 if i == (mlp_last_even_layer - 1)
                 else None,
