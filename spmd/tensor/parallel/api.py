# Copyright (c) Meta Platforms, Inc. and affiliates
import torch
import torch.nn as nn
from typing import Sequence, Tuple, Union, Callable
from spmd.tensor import (
    distribute_module,
    distribute_tensor,
    DTensor,
    Shard,
    Replicate,
    DeviceMesh,
    Placement,
)
<<<<<<< HEAD
from spmd.tensor.parallel import (
    TensorParallelMultiheadAttention,
)
from spmd.tensor.parallel.style import (
    ParallelStyle,
    RowwiseParallel,
    ColwiseParallel,
)
=======
from spmd.tensor.parallel import TensorParallelMultiheadAttention
from spmd.tensor.parallel.style import ParallelStyle, PairwiseParallel
from spmd.tensor.parallel.utils import _create_1d_device_mesh
>>>>>>> 10db3ebe


def replicate_input(
    inputs: Sequence[torch.Tensor], device_mesh: DeviceMesh
) -> Tuple[DTensor, ...]:
    replicate = [Replicate()] * device_mesh.ndim
    return tuple(
        DTensor.from_local(tensor, device_mesh, replicate) for tensor in inputs
    )


def replicate_output(output: DTensor, device_mesh: DeviceMesh) -> torch.Tensor:
    if isinstance(output, DTensor):
        replicate = [Replicate()] * output.device_mesh.ndim
        # TODO: can the output be left incontiguous?
        return (
            output.redistribute(output.device_mesh, replicate)
            .to_local()
            .contiguous()
        )


def tp_shard_self_attn(
    name: str, module: nn.Module, device_mesh: DeviceMesh
) -> None:
    col_wise_sharding: Sequence[Placement] = [Shard(0)]
    row_wise_sharding: Sequence[Placement] = [Shard(1)]
    replicate: Sequence[Placement] = [Replicate()] * device_mesh.ndim

    def _shard_self_attn_params(name: str, module: nn.Module) -> None:
        if isinstance(module, nn.Linear):
            if name == "qkv":
                sharded_weight = nn.Parameter(
                    distribute_tensor(
                        module.weight, device_mesh, col_wise_sharding
                    )
                )
                module.register_parameter("weight", sharded_weight)
                if module.bias is not None:
                    sharded_bias = nn.Parameter(
                        distribute_tensor(
                            module.bias, device_mesh, col_wise_sharding
                        )
                    )
                    module.register_parameter("bias", sharded_bias)
            elif name == "proj":
                sharded_weight = nn.Parameter(
                    distribute_tensor(
                        module.weight, device_mesh, row_wise_sharding
                    )
                )
                module.register_parameter("weight", sharded_weight)
                if module.bias is not None:
                    replicated_bias = nn.Parameter(
                        distribute_tensor(module.bias, device_mesh, replicate)
                    )
                    module.register_parameter("bias", replicated_bias)

    if isinstance(module, TensorParallelMultiheadAttention):  # shard TPMA
        for n, m in module.named_children():
            _shard_self_attn_params(n, m)
    else:
        for n, m in module.named_children():  # replace with TPMA
            if isinstance(m, nn.MultiheadAttention):
                tp_multi_head_attention = TensorParallelMultiheadAttention(
                    m.embed_dim,
                    m.num_heads,
                    device=torch.device(device_mesh.device_type),
                    tp_size=device_mesh.size(0),  # group size on dim 0
                    add_bias_kv=m.bias_k is not None,
                )
                tp_multi_head_attention.copy(m)
                module.register_module(n, tp_multi_head_attention)


<<<<<<< HEAD
def _parallelize_linear(
    module: nn.Module,
    device_mesh: DeviceMesh,
    parallel_style: ParallelStyle = ColwiseParallel(),
    tp_mesh_dim: int = 0,
) -> None:
    """
    This function requires that the input module be an object of :class:``nn.Linear``.
    The module will be parallelized over the n-d :class:``DeviceMesh``
    based on the :class:``ParallelStyle``.

    Args:
        module (nn.Module):
            The :class:``nn.Module`` object to be parallelized.
        device_mesh (DeviceMesh):
            The n-d :class:``DeviceMesh`` over which the `module` will be parallelized.
            If the mesh is more than 1-dimensional, we convert it to a 1-d :class:``DeviceMesh``
            by `tp_mesh_dim`.
        parallel_style (ParallelStyle):
            :class:``ParallelStyle`` describes how weight and bias should be distributed
            over :class:``DeviceMesh`` and how the input and output should be prepared for
            Tensor Parallelism.
            :class:``RowwiseStyle``: weight is sharded on dim 1 and bias is replicated.
            :class:``ColwiseStyle``: weight and bias are both sharded on dim 0.
            Default: :class:``ColwiseParallel``
        tp_mesh_dim (int):
            The dimension of :class:``DeviceMesh`` on which we perform
            Tensor Parallelism.
            Default: 0
    Returns:
        None
    """

    if not isinstance(module, nn.Linear):
        raise RuntimeError(
            f"Tensor parallel module expects a torch.nn.Linear module but received {type(module)}!"
        )

    if not isinstance(parallel_style, ParallelStyle):
        raise RuntimeError(
            f"Tensor parallel module expects a ParallelStyle object but received {type(parallel_style)}!"
        )

    col_wise_sharding: Sequence[Placement] = [Replicate()] * device_mesh.ndim
    col_wise_sharding[tp_mesh_dim] = Shard(0)  # pyre-ignore [6]
    row_wise_sharding: Sequence[Placement] = [Replicate()] * device_mesh.ndim
    row_wise_sharding[tp_mesh_dim] = Shard(1)  # pyre-ignore [6]
    replicate: Sequence[Placement] = [Replicate()] * device_mesh.ndim

    def linear_module_placements(
        parallel_style: ParallelStyle,
    ) -> Tuple[Sequence[Placement], Sequence[Placement]]:
        if isinstance(parallel_style, RowwiseParallel):
            return row_wise_sharding, replicate
        elif isinstance(parallel_style, ColwiseParallel):
            return col_wise_sharding, col_wise_sharding
        else:
            raise RuntimeError(f"{type(parallel_style)} is not supported!")

    # placements
    weight_placements, bias_placements = linear_module_placements(
        parallel_style
    )
    # params
    weight = nn.Parameter(
        distribute_tensor(module.weight, device_mesh, weight_placements)
    )
    module.register_parameter("weight", weight)
    if module.bias is not None:
        bias = nn.Parameter(
            distribute_tensor(module.bias, device_mesh, bias_placements)
        )
        module.register_parameter("bias", bias)
    # input
    if parallel_style._prepare_input is not None:
        input_fn: Callable[
            [Sequence[Union[torch.Tensor, DTensor]]], Tuple[DTensor, ...]
        ] = lambda inputs: tuple(
            parallel_style._prepare_input(tensor, device_mesh)  # type: ignore
            for tensor in inputs
        )
        module.register_forward_pre_hook(lambda _, inputs: input_fn(inputs))  # type: ignore
    # output
    if parallel_style._prepare_output is not None:
        output_fn = parallel_style._prepare_output
        module.register_forward_hook(
            lambda mod, inputs, outputs: output_fn(outputs)  # type: ignore
        )
=======
def _has_even_num_linears(module: nn.Module) -> bool:
    """
    We traverse through all the children of the given module and count the
    number of Linear module. If the number is even, we return True.

    Args:
        module (nn.Module):
            :class:``nn.Module`` object to be traversed and counted.

    Return:
        A boolean object which specifies whether the module contains
        event-number of Linears in its children.

    .. warning::
        The traversal is not recursive for now.
    """
    linear_submodules = list(
        filter(lambda x: isinstance(x, nn.Linear), module.children())
    )
    return len(linear_submodules) > 0 and len(linear_submodules) % 2 == 0


def _parallelize_mlp(
    module: nn.Module,
    device_mesh: DeviceMesh,
    parallel_style: ParallelStyle = PairwiseParallel(),
    tp_mesh_dim: int = 0,
) -> None:
    """
    This function assumes the input module is a sequence of nn.Linear
    and we parallelize the module based on the given parallel style.
    We don't change the FQN of each sub-module and replace each parameter
    in place.

    Args:
        module (nn.Module):
            :class:``nn.Module`` object to be parallelized.
        device_mesh (DeviceMesh):
            :class:``DeviceMesh`` object which describes the mesh topology
            of devices for the DTensor.
        parallel_style (ParallelStyle):
            :class:``ParallelStyle`` object which contains how
            we prepare input/output for Tensor Parallelism.
        tp_mesh_dim (int):
            the dimension of ``device_mesh`` where we perform
            Tensor Parallelism on.

    Return:
        None

    .. warning::
        We only support ``PairwiseParallel`` right now.
    """

    # Define partition functions needed.
    def _rowwise_parallelize_fn(name, module, device_mesh):  # pyre-ignore[2, 3]
        for name, param in module.named_parameters():
            dist_spec = (  # type: ignore[list-item]
                [Shard(1)] if name == "weight" else [Replicate()]
            )
            dist_param = torch.nn.Parameter(
                distribute_tensor(param, device_mesh, dist_spec)
            )
            module.register_parameter(name, dist_param)

    def _colwise_parallelize_fn(name, module, device_mesh):  # pyre-ignore[2, 3]
        for name, param in module.named_parameters():
            dist_param = torch.nn.Parameter(
                distribute_tensor(param, device_mesh, [Shard(0)])
            )
            module.register_parameter(name, dist_param)

    if not isinstance(parallel_style, PairwiseParallel):
        raise NotImplementedError(
            "Only support PairwiseParallel for MLP parallelization."
        )

    if not _has_even_num_linears(module):
        raise RuntimeError("We only support even number of Linear for MLP.")

    if device_mesh.ndim > 1:
        device_mesh = _create_1d_device_mesh(device_mesh, tp_mesh_dim)

    linear_submodules = list(
        filter(lambda x: isinstance(x, nn.Linear), module.children())
    )
    for i, m in enumerate(linear_submodules):
        if i % 2 == 0:
            # Col-wise Parallelize the linear layer
            distribute_module(
                m,
                device_mesh,
                _colwise_parallelize_fn,
                input_fn=parallel_style._prepare_input  # pyre-ignore[6]  # type: ignore[arg-type]
                if i == 0
                else None,
            )
        else:
            # Row-wise Parallelize the linear layer
            distribute_module(
                m,
                device_mesh,
                _rowwise_parallelize_fn,
                output_fn=parallel_style._prepare_output  # pyre-ignore[6]  # type: ignore[arg-type]
                if i == (len(linear_submodules) - 1)
                else None,
            )
>>>>>>> 10db3ebe
<|MERGE_RESOLUTION|>--- conflicted
+++ resolved
@@ -11,20 +11,14 @@
     DeviceMesh,
     Placement,
 )
-<<<<<<< HEAD
-from spmd.tensor.parallel import (
-    TensorParallelMultiheadAttention,
-)
+from spmd.tensor.parallel import TensorParallelMultiheadAttention
 from spmd.tensor.parallel.style import (
     ParallelStyle,
     RowwiseParallel,
     ColwiseParallel,
+    PairwiseParallel,
 )
-=======
-from spmd.tensor.parallel import TensorParallelMultiheadAttention
-from spmd.tensor.parallel.style import ParallelStyle, PairwiseParallel
 from spmd.tensor.parallel.utils import _create_1d_device_mesh
->>>>>>> 10db3ebe
 
 
 def replicate_input(
@@ -100,7 +94,6 @@
                 module.register_module(n, tp_multi_head_attention)
 
 
-<<<<<<< HEAD
 def _parallelize_linear(
     module: nn.Module,
     device_mesh: DeviceMesh,
@@ -189,7 +182,8 @@
         module.register_forward_hook(
             lambda mod, inputs, outputs: output_fn(outputs)  # type: ignore
         )
-=======
+
+
 def _has_even_num_linears(module: nn.Module) -> bool:
     """
     We traverse through all the children of the given module and count the
@@ -296,5 +290,4 @@
                 output_fn=parallel_style._prepare_output  # pyre-ignore[6]  # type: ignore[arg-type]
                 if i == (len(linear_submodules) - 1)
                 else None,
-            )
->>>>>>> 10db3ebe
+            )