# Copyright (c) Meta Platforms, Inc. and affiliates
import math

import torch
from typing import List, Sequence, Dict, Tuple, Optional, cast
from spmd.tensor.dispatch import OpSchema, OutputSharding
from spmd.tensor.placement_types import DTensorSpec
from spmd.tensor.ops.utils import as_list, normalize_dims


def _replace_char_in_str(string: str, new_char: str, idx: int) -> str:
    return string[:idx] + new_char + string[idx + 1 :]


def _inplace_rewrap_schema_suggestion(
    suggestion: OpSchema, input_schema: OpSchema
) -> None:
    suggestion_args_spec = suggestion.args_spec
    new_arg_schema: List[object] = []
    idx_of_args_spec = 0
    for arg in input_schema.args_schema:
        if isinstance(arg, DTensorSpec):
            new_arg_schema.append(suggestion_args_spec[idx_of_args_spec])
            idx_of_args_spec += 1
        else:
            new_arg_schema.append(arg)
    suggestion.args_schema = tuple(new_arg_schema)
    suggestion.kwargs_schema = input_schema.kwargs_schema


def _gen_reshard_suggestions(
    op_schema: OpSchema,
    input_dims: List[str],
    input_specs: Tuple[DTensorSpec, ...],
    dim_to_sharding: Dict[str, int],
    pending_sum: List[int],
) -> OutputSharding:
    suggested_arg_specs: List[DTensorSpec] = []
    for input_dim, input_spec in zip(input_dims, input_specs):
        dim_map = [dim_to_sharding[dim] for dim in input_dim]
        suggested_arg_specs.append(
            DTensorSpec.from_dim_map(
                mesh=input_spec.mesh,
                dim_map=dim_map,
                sums=pending_sum,
                shape=input_spec.shape,
            )
        )
    return OutputSharding(
        None,
        schema_suggestions=[
            OpSchema(op_schema.func_schema, tuple(suggested_arg_specs), {})
        ],
        failed_reason="Input placements op sharding propagation failed, need to reshard!",
    )


def einop_rule(
    equation: str,
    op_schema: OpSchema,
    *,
    linearity: bool = False,
    enforce_sharding: Optional[Dict[str, int]] = None,
) -> OutputSharding:
    """
    Propagate the sharding of inputs to output for ops whose data
    moves according to einsum notation. This is mostly borrowed
    from @zdevito's sharding simulator. Examples:
        mk,kn->mn - einsum
        ij,ij->ij - addition
        ij,j->ij - broadcasted addition
        ij->i - reduction
    Other ops could use this propagation algorithm when applied, note
    that einsum propagation only deal with list of specs (DTensor specs)
    as it only works on list of tensors!

    linearity in einop_rule means that the calling op `f` follows this rule:
        f(a + b) = f(a) + f(b)
    """
    # parse einop equation and extract arg specs
    inputs, outputs = equation.split("->")
    input_dims, output_dims = inputs.split(","), outputs.split(",")
    input_specs = op_schema.args_spec
    # NOTE: only support single output unless needed in future
    output_dim = output_dims[0]

    dim_to_sharding: Dict[str, int] = {}
    dim_to_size: Dict[str, int] = {}
    # record pending sum, key is mesh dimension, value is pending sum
    # counter across input specs
    pending_sums_counter: Dict[int, int] = {}
    seen_shardings: Dict[int, str] = {}
    needs_reshard = False

    def merge_sharding(dim: str, a: int, b: int) -> int:
        # merge the sharding of inputs if it's able to merge, i.e. we can merge
        # replicate and shard to shard, but this will trigger an reshard operation
        if a != b:
            if a == -1 or b == -1:
                # reshard the replicate to match the sharded one
                nonlocal needs_reshard
                needs_reshard = True
                return a if a != -1 else b
            else:
                # TODO: further merge the sharding properly (i.e. reshard one input to replicate)
                raise RuntimeError(
                    f"{equation}: dim {dim} sharded two different ways: {a} and {b}"
                )
        else:
            return a

    for input_dim, input_spec in zip(input_dims, input_specs):
        # deal with partial sums
        input_sums = input_spec.sums
        for sum_dim in input_sums:
            if sum_dim not in pending_sums_counter:
                seen_shardings[sum_dim] = "+"
            # update pending sum counter for pending sum mesh
            # dimension with the occurance from each input
            pending_sums_counter[sum_dim] = (
                pending_sums_counter.get(sum_dim, 0) + 1
            )

        for idx, (dim, mesh_dim) in enumerate(
            zip(input_dim, input_spec.dim_map)
        ):
            if enforce_sharding and dim in enforce_sharding:
                if enforce_sharding[dim] != mesh_dim:
                    needs_reshard = True
                dim_to_sharding[dim] = enforce_sharding[dim]
                dim_to_size[dim] = input_spec.shape[idx]
            elif dim not in dim_to_sharding:
                dim_to_sharding[dim] = mesh_dim
                dim_to_size[dim] = input_spec.shape[idx]
            else:
                dim_to_sharding[dim] = merge_sharding(
                    dim, dim_to_sharding[dim], mesh_dim
                )
                assert dim_to_size[dim] == input_spec.shape[idx]

            # after merging sharding, we check if there're multiple
            # sharding on the same mesh dim.
            merged_sharding_for_dim = dim_to_sharding[dim]
            if merged_sharding_for_dim != -1:
                if (
                    merged_sharding_for_dim in seen_shardings
                    and dim != seen_shardings[merged_sharding_for_dim]
                ):
                    needs_reshard = True
                    seen_shardings[merged_sharding_for_dim] += dim
                else:
                    seen_shardings[merged_sharding_for_dim] = dim

    if pending_sums_counter and not linearity:
        # return reshard suggestion with no pending sum, because we already properly
        # merge the sharding, this reshard suggestion is legit to use
        return _gen_reshard_suggestions(
            op_schema, input_dims, input_specs, dim_to_sharding, []
        )
    else:
        # It's a op that support linearity, but not all input arguments are partial
        # we fail the sharding propagation with suggestion to make all inputs be
        # partial on the corresponding mesh dim (all inputs should be partial for
        # the mesh dims in order to execute locally and delay the sum reduction)
        for value in pending_sums_counter.values():
            if value != len(input_specs):
                needs_reshard = True

    for mesh_dim, dims in seen_shardings.items():
        if len(dims) > 1:
            # we found different input dims are being sharded on the same mesh dim
            # in order to perform local op computation, we need to reshard inputs
            # base on some simple heuristics, now we simply pick the one with least comm
            # volume. (i.e. the input with least size)
            # TODO: consider a more advanced heuristic to pick the best sharding
            costs = []
            for d in dims:
                cost = 0
                for input_dim, input_spec in zip(input_dims, input_specs):
                    if (
                        d in input_dim
                        and input_spec.dim_map[input_dim.index(d)] == mesh_dim
                    ):
                        cost += math.prod(
                            input_spec.local_shape
                        ) * input_spec.mesh.size(mesh_dim)
                costs.append(cost)
            d_to_keep_sharding = dims[costs.index(max(costs))]
            for d in dims:
                # update dim_to_sharding to keep the sharding of the dim with
                # highest comm and make the rest of the dims to replicate
                if d != d_to_keep_sharding:
                    dim_to_sharding[d] = -1

    pending_sums = list(pending_sums_counter.keys())
    if needs_reshard:
        return _gen_reshard_suggestions(
            op_schema, input_dims, input_specs, dim_to_sharding, pending_sums
        )

    # handle output pending sum if a dim appears in input but not output
    for dim, shard_on_mesh in dim_to_sharding.items():
        if dim not in output_dims[0] and shard_on_mesh != -1:
            pending_sums.append(shard_on_mesh)

    # if no need to reshard, we directly generate the output sharding
    output_dim_map = []
    output_shape = []
    for dim in output_dim:
        if dim == "1":
            # find output dim that is a singleton dimension, mark sharding and shape
            output_dim_map.append(-1)
            output_shape.append(1)
        else:
            output_dim_map.append(dim_to_sharding[dim])
            output_shape.append(dim_to_size[dim])

    return OutputSharding(
        DTensorSpec.from_dim_map(
            input_specs[0].mesh,
            output_dim_map,
            pending_sums,
            shape=torch.Size(output_shape),
        )
    )


def pointwise_rule(
    op_schema: OpSchema, linearity: bool = False
) -> OutputSharding:
    """
    Propagate the sharding for pointwise operations. Examples:
        ij,ij->ij - addition/mul
        ij,j->ij - broadcasted addition
    """
    alphabet = "abcdefghijklmnopqrstuvwxyz"
    # find the max_dim first in case we need to broadcasting
    input_specs = op_schema.args_spec
    max_dim = max(input.ndim for input in input_specs)
    dimchars = []
    dimchar_singleton_counter: Dict[str, int] = {}
    for input in input_specs:
        start_dim = max_dim - input.ndim
        p = alphabet[start_dim:max_dim]
        # handle the "broadcasting to a common shape case"
        # see https://pytorch.org/docs/stable/notes/broadcasting.html
        # If any of the dimensions is singleton dimension (i.e. 1).
        # we mark the dim char as a special "1" to distinguish with
        # the non-singleton dimension, so that sharding propagation
        # should just ignore the singleton dimension.
        if len(input_specs) > 1:
            for i, dim_length in enumerate(input.shape):
                if dim_length == 1:
                    # mark singleton dim char as a special "1" in einop rule
                    dimchar_singleton_counter[p[i]] = (
                        dimchar_singleton_counter.get(p[i], 0) + 1
                    )
                    p = _replace_char_in_str(p, "1", i)
        dimchars.append(p)
    out_dimchars = alphabet[:max_dim]
    # check if we replace the all inputs dim char with singleton dimension,
    # if we replace all inputs, we also need to replace the output dimension.
    for output_dim_idx in range(len(out_dimchars)):
        out_dimchar = out_dimchars[output_dim_idx]
        if dimchar_singleton_counter.get(out_dimchar, 0) == len(input_specs):
            out_dimchars = _replace_char_in_str(
                out_dimchars, "1", output_dim_idx
            )

    fmt = f"{','.join(p for p in dimchars)}->{out_dimchars}"
    einop_schema = OpSchema(op_schema.func_schema, input_specs, {})

    enforce_sharding: Dict[str, int] = {}
    if op_schema.is_inplace:
        # inplace op should keep the input sharding it writes to
        for out_dimchar, mesh_dim in zip(out_dimchars, input_specs[0].dim_map):
            enforce_sharding[out_dimchar] = mesh_dim

    elif op_schema.is_out_variant:
        out_spec = cast(DTensorSpec, op_schema.kwargs_schema["out"])
        for out_dimchar, mesh_dim in zip(out_dimchars, out_spec.dim_map):
            enforce_sharding[out_dimchar] = mesh_dim

    output_sharding = einop_rule(
        fmt,
        einop_schema,
        linearity=linearity,
        enforce_sharding=enforce_sharding,
    )
    if (
        output_sharding.output_spec is None
        and output_sharding.schema_suggestions is not None
    ):
        # sharding propagation failed, with reshard suggetion only have tensor specs,
        # we will need to include back all non-tensor args/kwargs
        suggested_schema = output_sharding.schema_suggestions[0]
        _inplace_rewrap_schema_suggestion(suggested_schema, op_schema)

    return output_sharding


def linear_pointwise_rule(op_schema: OpSchema) -> OutputSharding:
    """
    Linear pointwise operators can propagate pending reductions.
    For example, c = add(a, b); if a is pending sum, then c will be
    pending sum as well without any communication overhead.
    """
    return pointwise_rule(op_schema, linearity=True)


def reduction_rule(
    op_schema: OpSchema,
    *,
    dims: Optional[List[int]] = None,
    keep_dim: bool = False,
    reduction_linear: bool = False,
) -> OutputSharding:
    """
    Propagate the sharding for reduction operations. Examples:
        ij->i - sum on dim

    reduction_linear means that the reduction `f` follows this rule:
        f(f(a), f(b)) = f(a, b)
    """
    alphabet = "abcdefghijklmnopqrstuvwxyz"
    # reduction op usually begin with a single tensor
    input_spec = cast(DTensorSpec, op_schema.args_schema[0])
    if not reduction_linear and input_spec.sums:
        # if the reduction is not linear, we need to clear the pending sum
        # on the input spec and suggest a resharding
        no_partial_spec = DTensorSpec.from_dim_map(
            input_spec.mesh, input_spec.dim_map, [], input_spec.shape
        )
        schema_suggestion = OpSchema(
            op_schema.func_schema, tuple([no_partial_spec]), {}
        )
        _inplace_rewrap_schema_suggestion(schema_suggestion, op_schema)
        return OutputSharding(
            output_spec=None, schema_suggestions=[schema_suggestion]
        )

    input_chars = alphabet[: input_spec.ndim]

    if dims is None:
        # reducing to a single scalar tensor, we just mark output as empty
        out_dimchars = ""
    else:
<<<<<<< HEAD
        # if keep the reduction dim, we need to keep the dim char by marking
        # it as a singleton "1" in the out_dimchars
        reduce_dim_char = ord("1") if keep_dim else None
        out_dimchars = input_chars.translate(
            {ord(alphabet[dim]): reduce_dim_char for dim in dims}
=======
        # this is usually a dim-based reduction op schema pattern, it
        # might not be true for every op for other special cases, we
        # need to specialize them as needed.
        # TODO: add support for things like `torch.unique` where it
        # does not follow the reduction op convention.
        keep_dim = len(op_schema.args_schema) > 2 and bool(
            op_schema.args_schema[2]
        )
        dim_list = cast(Sequence[int], as_list(op_schema.args_schema[1]))
        dim_list = normalize_dims(dim_list, input_spec.ndim)
        # keep_dim=True means output dim is a singleton dim
        reduce_dim_char = ord("1") if keep_dim else None
        out_dimchars = input_chars.translate(
            {ord(alphabet[dim]): reduce_dim_char for dim in dim_list}
>>>>>>> ccec61ba
        )

    fmt = f"{input_chars}->{out_dimchars}"
    return einop_rule(fmt, op_schema)<|MERGE_RESOLUTION|>--- conflicted
+++ resolved
@@ -345,28 +345,11 @@
         # reducing to a single scalar tensor, we just mark output as empty
         out_dimchars = ""
     else:
-<<<<<<< HEAD
         # if keep the reduction dim, we need to keep the dim char by marking
         # it as a singleton "1" in the out_dimchars
         reduce_dim_char = ord("1") if keep_dim else None
         out_dimchars = input_chars.translate(
             {ord(alphabet[dim]): reduce_dim_char for dim in dims}
-=======
-        # this is usually a dim-based reduction op schema pattern, it
-        # might not be true for every op for other special cases, we
-        # need to specialize them as needed.
-        # TODO: add support for things like `torch.unique` where it
-        # does not follow the reduction op convention.
-        keep_dim = len(op_schema.args_schema) > 2 and bool(
-            op_schema.args_schema[2]
-        )
-        dim_list = cast(Sequence[int], as_list(op_schema.args_schema[1]))
-        dim_list = normalize_dims(dim_list, input_spec.ndim)
-        # keep_dim=True means output dim is a singleton dim
-        reduce_dim_char = ord("1") if keep_dim else None
-        out_dimchars = input_chars.translate(
-            {ord(alphabet[dim]): reduce_dim_char for dim in dim_list}
->>>>>>> ccec61ba
         )
 
     fmt = f"{input_chars}->{out_dimchars}"
