--- conflicted
+++ resolved
@@ -4,10 +4,6 @@
 import torch.utils._pytree as pytree
 from typing import List
 from spmd.tensor.api import DTensor
-<<<<<<< HEAD
-from spmd.tensor.placement_types import Replicate, Shard
-=======
->>>>>>> 7815c59d
 from spmd.tensor.utils import unwrap_local_tensor
 from spmd.tensor.ops.utils import unwrap_single_placement, register_impl
 
@@ -19,213 +15,6 @@
 """
 
 
-<<<<<<< HEAD
-def dist_view_base(self: DTensor, op, *shape) -> DTensor:
-    shape = shape[0]
-    try:
-        infer_idx = shape.index(-1)
-    except ValueError:
-        infer_idx = None  # type: ignore
-
-    # Infer the dim which is specified with -1.
-    if infer_idx is not None:
-        st_size = math.prod(self.size())  # type: ignore[attr-defined]
-        shape_size = -1 * math.prod(shape)  # type: ignore[attr-defined]
-        # pyre-fixme[60]: Concatenation not yet support for multiple variadic
-        shape = (
-            *shape[:infer_idx],
-            st_size // shape_size,
-            *shape[infer_idx + 1 :],
-        )
-    if self.size() == shape:
-        return self
-
-    local_mat = pytree.tree_map(unwrap_local_tensor, self)
-    mat_placement = pytree.tree_map(unwrap_single_placement, self)
-    if mat_placement.is_replicate():
-        return DTensor(
-            local_mat.view(*shape), self.device_mesh, [mat_placement]
-        )
-    elif mat_placement.is_shard():
-        sharding_dim = mat_placement.dim
-        placements = self.placements
-        if len(shape) <= sharding_dim:
-            sharding_dim = 0
-            placements = [Shard(sharding_dim)]
-
-        # When the sharding dim is negative, we need to ensure the new
-        # sharded tensor is still sharded by the original dimension.
-        if sharding_dim < 0:
-            sharding_dim = self.dim() + sharding_dim
-
-        world_size = self.device_mesh.size(dim=0)
-        if shape[sharding_dim] % world_size:
-            raise NotImplementedError(
-                f"Case when dim '({shape[sharding_dim]})' is not divisible "
-                "by world_size is not supported."
-            )
-        # pyre-fixme[60]: Concatenation not yet support for multiple variadic
-        new_local_tensor_size = (
-            *shape[:sharding_dim],
-            shape[sharding_dim] // world_size,
-            *shape[sharding_dim + 1 :],
-        )
-        if op == "view":
-            new_local_tensor = local_mat.view(*new_local_tensor_size)
-        elif op == "_unsafe_view":
-            new_local_tensor = torch.ops.aten._unsafe_view(
-                local_mat, new_local_tensor_size
-            )
-        return DTensor(
-            new_local_tensor,
-            self.device_mesh,
-            placements,
-            requires_grad=new_local_tensor.requires_grad,
-        )
-    else:
-        raise RuntimeError("not supported!")
-
-
-@register_impl("aten.view.SymInt")
-@register_impl("aten.view.default")
-# pyre-fixme[2]: Parameter must be annotated.
-def dist_view(self: DTensor, *shape) -> DTensor:
-    return dist_view_base(self, "view", *shape)
-
-
-@register_impl("aten._unsafe_view.default")
-# pyre-fixme[2]: Parameter must be annotated.
-def dist_unsafe_view(self: DTensor, *shape) -> DTensor:
-    return dist_view_base(self, "_unsafe_view", *shape)
-
-
-@register_impl("aten.transpose.int")
-def dist_transpose(self: DTensor, dim0: int, dim1: int) -> DTensor:
-    local_mat = pytree.tree_map(unwrap_local_tensor, self)
-    mat_placement = pytree.tree_map(unwrap_single_placement, self)
-    device_mesh = self.device_mesh
-    new_shard_dim = (
-        dim1 if mat_placement.is_shard(dim=dim0) else mat_placement.dim
-    )
-    new_shard_dim = dim0 if mat_placement.is_shard(dim=dim1) else new_shard_dim
-    new_sharding_placement = [Shard(new_shard_dim)]
-    local_tensor = local_mat.transpose(dim0, dim1)
-    return DTensor(
-        local_tensor,
-        device_mesh,
-        new_sharding_placement,
-        requires_grad=local_tensor.requires_grad,
-    )
-
-
-@register_impl("aten.baddbmm.default")
-def dist_baddbmm(
-    self: DTensor,
-    batch1: DTensor,
-    batch2: DTensor,
-    beta: float = 1.0,
-    alpha: float = 1.0,
-) -> DTensor:
-    local_input, local_batch1, local_batch2 = pytree.tree_map(
-        unwrap_local_tensor, (self, batch1, batch2)
-    )
-    local_tensor = torch.ops.aten.baddbmm(
-        local_input, local_batch1, local_batch2, beta=beta, alpha=alpha
-    )
-    return DTensor(
-        local_tensor,
-        self.device_mesh,
-        self.placements,
-        requires_grad=local_tensor.requires_grad,
-    )
-
-
-@register_impl("aten.bmm.default")
-def dist_bmm(self: DTensor, mat2: DTensor) -> DTensor:
-    self_placement, mat2_placement = pytree.tree_map(
-        unwrap_single_placement, (self, mat2)
-    )
-    if self_placement != mat2_placement:
-        if self_placement.is_replicate():
-            self = self.redistribute(self.device_mesh, mat2.placements)
-        elif mat2_placement.is_replicate():
-            mat2 = mat2.redistribute(mat2.device_mesh, self.placements)
-    local_input, local_mat2 = pytree.tree_map(unwrap_local_tensor, (self, mat2))
-    local_tensor = torch.ops.aten.bmm(local_input, local_mat2)
-    assert self.placements[0].is_shard()
-    return DTensor(
-        local_tensor,
-        self.device_mesh,
-        self.placements,
-        requires_grad=local_tensor.requires_grad,
-    )
-
-
-@register_impl("aten._softmax.default")
-def dist_softmax(self: DTensor, dim: int, half_to_float: bool) -> DTensor:
-    local_input = pytree.tree_map(unwrap_local_tensor, (self))
-    local_tensor = local_input.softmax(dim=dim)
-    return DTensor(
-        local_tensor,
-        self.device_mesh,
-        self.placements,
-        requires_grad=local_tensor.requires_grad,
-    )
-
-
-@register_impl("aten._softmax_backward_data.default")
-def dist_softmax_backward(grad_output, output, dim, input_dtype) -> DTensor:
-    grad_output_placement, output_placement = pytree.tree_map(
-        unwrap_single_placement, (grad_output, output)
-    )
-    if grad_output_placement != output_placement:
-        grad_output = grad_output.redistribute(
-            grad_output.device_mesh, output.placements
-        )
-    local_grad, local_output = pytree.tree_map(
-        unwrap_local_tensor, (grad_output, output)
-    )
-    local_tensor = torch.ops.aten._softmax_backward_data(
-        local_grad, local_output, dim, input_dtype
-    )
-    return DTensor(
-        local_tensor,
-        grad_output.device_mesh,
-        grad_output.placements,
-        requires_grad=local_tensor.requires_grad,
-    )
-
-
-@register_impl("aten.permute.default")
-def dist_permute(self: DTensor, dims: List[int]) -> DTensor:
-    local_mat = pytree.tree_map(unwrap_local_tensor, self)
-    mat_placement = pytree.tree_map(unwrap_single_placement, self)
-
-    if mat_placement.is_replicate():
-        local_tensor = torch.ops.aten.permute(local_mat, dims=dims)
-        return DTensor(
-            local_tensor,
-            self.device_mesh,
-            [mat_placement],
-            requires_grad=local_tensor.requires_grad,
-        )
-    elif mat_placement.is_shard():
-        sharding_dim = mat_placement.dim
-        new_sharding_dim = dims.index(sharding_dim)
-        new_sharding_placement = [Shard(new_sharding_dim)]
-        local_tensor = torch.ops.aten.permute(local_mat, dims=dims)
-        return DTensor(
-            local_tensor,
-            self.device_mesh,
-            new_sharding_placement,
-            requires_grad=local_tensor.requires_grad,
-        )
-    else:
-        raise RuntimeError("Not supported!")
-
-
-=======
->>>>>>> 7815c59d
 @register_impl("aten.cat.default")
 def dist_cat(tensor_list: List[DTensor], dim: int = 0) -> DTensor:
     local_inputs = pytree.tree_map(unwrap_local_tensor, tensor_list)
