--- conflicted
+++ resolved
@@ -123,11 +123,7 @@
 
     if mat_placement.is_replicate():
         local_tensor = torch.ops.aten.permute(local_mat, dims=dims)
-<<<<<<< HEAD
-        return DTensor(local_tensor, self.device_mesh, [mat_placement], run_check=False)
-=======
         return DTensor(local_tensor, self.device_mesh, [mat_placement])
->>>>>>> 1434046c
     elif mat_placement.is_shard():
         sharding_dim = mat_placement.dim
         new_sharding_dim = dims.index(sharding_dim)
@@ -163,23 +159,5 @@
             split_size_or_sections //= world_size
     tensor_list = local_mat.split(split_size_or_sections, dim=dim)
     return [
-<<<<<<< HEAD
         DTensor(tensor, self.device_mesh, [mat_placement]) for tensor in tensor_list
-    ]
-
-
-@register_impl("contiguous")
-# pyre-fixme[2]: Parameter must be annotated.
-def dist_contiguous(self) -> "DTensor":
-    return DTensor(self._local_tensor.contiguous(), self.device_mesh, self.placements)
-
-
-@register_impl("is_contiguous")
-# pyre-fixme[2]: Parameter must be annotated.
-def dist_is_contiguous(self) -> bool:
-    return self.to_local().is_contiguous()
-=======
-        DTensor(tensor, self.device_mesh, [mat_placement])
-        for tensor in tensor_list
-    ]
->>>>>>> 1434046c
+    ]