--- conflicted
+++ resolved
@@ -151,13 +151,8 @@
             if current.is_replicate():
                 # For replicate -> partial, we zero out all other ranks of the current mesh dim
                 # and leave only 1 rank have the data, to perform a "zero cost" reshard.
-<<<<<<< HEAD
-                my_rank = device_mesh.get_rank()
-                if my_rank % device_mesh.size(0) != 0:
-=======
                 my_rank_on_mesh_dim = device_mesh.get_coordinate_on_dim(i)
                 if my_rank_on_mesh_dim is not None and my_rank_on_mesh_dim != 0:
->>>>>>> 7815c59d
                     new_local_tensor = local_tensor.zero_()
                 else:
                     new_local_tensor = local_tensor
